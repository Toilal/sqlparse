'''
Created on 13/02/2012

@author: piranna
'''
from unittest import main, TestCase

from sqlparse.filters import IncludeStatement, Tokens2Unicode
from sqlparse.lexer   import tokenize

import sys
sys.path.insert(0, '..')

from sqlparse.filters   import compact
from sqlparse.functions import getcolumns, getlimit, IsType


class Test_IncludeStatement(TestCase):
    sql = """-- type: script
            -- return: integer

            INCLUDE "_Make_DirEntry.sql";

            INSERT INTO directories(inode)
                            VALUES(:inode)
            LIMIT 1"""

    def test_includeStatement(self):
        stream = tokenize(self.sql)
        includeStatement = IncludeStatement('tests/files', raiseexceptions=True)
        stream = includeStatement.process(None, stream)
        stream = compact(stream)

        result = Tokens2Unicode(stream)

        self.assertEqual(result,
            'INSERT INTO dir_entries(type)VALUES(:type);INSERT INTO '
            'directories(inode)VALUES(:inode)LIMIT 1')


class Test_SQL(TestCase):
    sql = """-- type: script
            -- return: integer

            INSERT INTO directories(inode)
                            VALUES(:inode)
            LIMIT 1"""

    sql2 = """SELECT child_entry,asdf AS inode, creation
              FROM links
              WHERE parent_dir == :parent_dir AND name == :name
              LIMIT 1"""

    sql3 = """SELECT
    0 AS st_dev,
    0 AS st_uid,
    0 AS st_gid,

    dir_entries.type         AS st_mode,
    dir_entries.inode        AS st_ino,
    COUNT(links.child_entry) AS st_nlink,

    :creation                AS st_ctime,
    dir_entries.access       AS st_atime,
    dir_entries.modification AS st_mtime,
--    :creation                                                AS st_ctime,
--    CAST(STRFTIME('%s',dir_entries.access)       AS INTEGER) AS st_atime,
--    CAST(STRFTIME('%s',dir_entries.modification) AS INTEGER) AS st_mtime,

    COALESCE(files.size,0) AS st_size, -- Python-FUSE
    COALESCE(files.size,0) AS size     -- PyFilesystem

FROM dir_entries
    LEFT JOIN files
        ON dir_entries.inode == files.inode
    LEFT JOIN links
        ON dir_entries.inode == links.child_entry

WHERE dir_entries.inode == :inode

GROUP BY dir_entries.inode
LIMIT 1"""


class Test_Compact(Test_SQL):
    def test_compact1(self):
<<<<<<< HEAD
        self.assertEqual(Tokens2Unicode(compact(self.sql, 'tests/files')),
            'INSERT INTO dir_entries(type)VALUES(:type);INSERT INTO '
            'directories(inode)VALUES(:inode)LIMIT 1')

    def test_compact2(self):
        self.assertEqual(Tokens2Unicode(compact(self.sql2)),
=======
        stream = compact(tokenize(self.sql))

        result = Tokens2Unicode(stream)

        self.assertEqual(result,
                         'INSERT INTO directories(inode)VALUES(:inode)LIMIT 1')

    def test_compact2(self):
        stream = tokenize(self.sql2)

        result = compact(stream)

        self.assertEqual(Tokens2Unicode(result),
>>>>>>> a18c97f7
            'SELECT child_entry,asdf AS inode,creation FROM links WHERE '
            'parent_dir==:parent_dir AND name==:name LIMIT 1')

    def test_compact3(self):
<<<<<<< HEAD
        self.assertEqual(Tokens2Unicode(compact(self.sql3)),
=======
        stream = tokenize(self.sql3)

        result = compact(stream)

        self.assertEqual(Tokens2Unicode(result),
>>>>>>> a18c97f7
            'SELECT 0 AS st_dev,0 AS st_uid,0 AS st_gid,dir_entries.type AS '
            'st_mode,dir_entries.inode AS st_ino,COUNT(links.child_entry)AS '
            'st_nlink,:creation AS st_ctime,dir_entries.access AS st_atime,'
            'dir_entries.modification AS st_mtime,COALESCE(files.size,0)AS '
            'st_size,COALESCE(files.size,0)AS size FROM dir_entries LEFT JOIN'
            ' files ON dir_entries.inode==files.inode LEFT JOIN links ON '
            'dir_entries.inode==links.child_entry WHERE dir_entries.inode=='
            ':inode GROUP BY dir_entries.inode LIMIT 1')


class Test_GetColumns(Test_SQL):
    def test_getcolumns1(self):
        columns = getcolumns(tokenize(self.sql))
        self.assertEqual(columns, [])

    def test_getcolumns2(self):
        columns = getcolumns(tokenize(self.sql2))
        self.assertEqual(columns, ['child_entry', 'inode', 'creation'])

    def test_getcolumns3(self):
        columns = getcolumns(tokenize(self.sql3))
        self.assertEqual(columns, ['st_dev', 'st_uid', 'st_gid', 'st_mode',
                                   'st_ino', 'st_nlink', 'st_ctime',
                                   'st_atime', 'st_mtime', 'st_size', 'size'])


class Test_GetLimit(Test_SQL):
    def test_getlimit1(self):
        limit = getlimit(tokenize(self.sql))
        self.assertEqual(limit, 1)

    def test_getlimit2(self):
        limit = getlimit(tokenize(self.sql2))
        self.assertEqual(limit, 1)

    def test_getlimit3(self):
        limit = getlimit(tokenize(self.sql3))
        self.assertEqual(limit, 1)


class Test_IsType(Test_SQL):
    def test_istype2(self):
        stream = tokenize(self.sql2)
        self.assertTrue(IsType('SELECT')(stream))

        stream = tokenize(self.sql2)
        self.assertFalse(IsType('INSERT')(stream))


if __name__ == "__main__":
    #import sys;sys.argv = ['', 'Test.testName']
    main()<|MERGE_RESOLUTION|>--- conflicted
+++ resolved
@@ -84,14 +84,6 @@
 
 class Test_Compact(Test_SQL):
     def test_compact1(self):
-<<<<<<< HEAD
-        self.assertEqual(Tokens2Unicode(compact(self.sql, 'tests/files')),
-            'INSERT INTO dir_entries(type)VALUES(:type);INSERT INTO '
-            'directories(inode)VALUES(:inode)LIMIT 1')
-
-    def test_compact2(self):
-        self.assertEqual(Tokens2Unicode(compact(self.sql2)),
-=======
         stream = compact(tokenize(self.sql))
 
         result = Tokens2Unicode(stream)
@@ -105,20 +97,15 @@
         result = compact(stream)
 
         self.assertEqual(Tokens2Unicode(result),
->>>>>>> a18c97f7
             'SELECT child_entry,asdf AS inode,creation FROM links WHERE '
             'parent_dir==:parent_dir AND name==:name LIMIT 1')
 
     def test_compact3(self):
-<<<<<<< HEAD
-        self.assertEqual(Tokens2Unicode(compact(self.sql3)),
-=======
         stream = tokenize(self.sql3)
 
         result = compact(stream)
 
         self.assertEqual(Tokens2Unicode(result),
->>>>>>> a18c97f7
             'SELECT 0 AS st_dev,0 AS st_uid,0 AS st_gid,dir_entries.type AS '
             'st_mode,dir_entries.inode AS st_ino,COUNT(links.child_entry)AS '
             'st_nlink,:creation AS st_ctime,dir_entries.access AS st_atime,'
